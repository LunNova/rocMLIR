--- conflicted
+++ resolved
@@ -704,11 +704,6 @@
       SymbolRefAttr::get(kernelModule.getNameAttr(),
                          {SymbolRefAttr::get(kernelFunc.getNameAttr())});
   result.addAttribute(getKernelAttrName(), kernelSymbol);
-<<<<<<< HEAD
-  SmallVector<int32_t, 9> segmentSizes(9, 1);
-  segmentSizes.front() = asyncDependencies.size();
-  segmentSizes[segmentSizes.size() - 2] = dynamicSharedMemorySize ? 1 : 0;
-=======
   SmallVector<int32_t, 9> segmentSizes(9, 1); // initialized all sizes = 1
   int32_t numGridSizeParams = 3;
   int32_t numBlockSizeParams = 3;
@@ -719,7 +714,6 @@
     segmentSizes[segmentSizes.size() - 2] = 0;
   }
   // Set kernel param count
->>>>>>> 94740b54
   segmentSizes.back() = static_cast<int32_t>(kernelOperands.size());
   // Set token dependency count
   segmentSizes[0] = result.operands.size() - count;
@@ -727,8 +721,6 @@
                       builder.getI32VectorAttr(segmentSizes));
 }
 
-<<<<<<< HEAD
-=======
 void LaunchFuncOp::build(OpBuilder &builder, OperationState &result,
                          ValueRange dependencies, GPUFuncOp kernelFunc,
                          KernelDim3 gridSize, KernelDim3 blockSize,
@@ -741,12 +733,6 @@
   result.addTypes(builder.getType<AsyncTokenType>());
 }
 
-unsigned LaunchFuncOp::getNumKernelOperands() {
-  return getNumOperands() - asyncDependencies().size() - kNumConfigOperands -
-         (dynamicSharedMemorySize() ? 1 : 0);
-}
-
->>>>>>> 94740b54
 StringAttr LaunchFuncOp::getKernelModuleName() {
   return kernel().getRootReference();
 }
