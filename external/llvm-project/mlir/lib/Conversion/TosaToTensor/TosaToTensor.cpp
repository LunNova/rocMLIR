--- conflicted
+++ resolved
@@ -247,11 +247,7 @@
   }
 };
 
-<<<<<<< HEAD
-class SliceConverter : public OpRewritePattern<tosa::SliceOp> {
-=======
 class SliceOpConverter : public OpConversionPattern<tosa::SliceOp> {
->>>>>>> 2afa89bb
 public:
   using OpConversionPattern<tosa::SliceOp>::OpConversionPattern;
 
@@ -259,16 +255,10 @@
   matchAndRewrite(tosa::SliceOp sliceOp, OpAdaptor adaptor,
                   ConversionPatternRewriter &rewriter) const final {
     Location loc = sliceOp.getLoc();
-<<<<<<< HEAD
-    Value input = sliceOp.getInput();
-    SmallVector<int64_t> strides, sizes;
-    ArrayRef<int64_t> starts = sliceOp.getStart();
-=======
     Value input = adaptor.getInput();
     SmallVector<int64_t> strides;
     auto starts = sliceOp.getStart();
     auto sizes = sliceOp.getSize();
->>>>>>> 2afa89bb
     strides.resize(sliceOp.getType().template cast<ShapedType>().getRank(), 1);
 
     SmallVector<Value> dynSizes;
@@ -375,9 +365,6 @@
 
 void mlir::tosa::populateTosaToTensorConversionPatterns(
     RewritePatternSet *patterns) {
-<<<<<<< HEAD
-  patterns->add<SliceConverter, PadConverter>(patterns->getContext());
-=======
   patterns->add<
       // clang-format off
       ReshapeConverterCollapse,
@@ -385,5 +372,4 @@
       ReshapeConverterCollapseExpand,
       SliceOpConverter>(patterns->getContext());
   // clang-format on
->>>>>>> 2afa89bb
 }