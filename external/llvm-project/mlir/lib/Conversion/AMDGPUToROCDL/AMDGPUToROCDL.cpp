--- conflicted
+++ resolved
@@ -1020,13 +1020,8 @@
                                ROCDL::RawPtrBufferAtomicUminOp>,
            RawBufferOpLowering<RawBufferAtomicCmpswapOp,
                                ROCDL::RawPtrBufferAtomicCmpSwap>,
-<<<<<<< HEAD
            LDSBarrierOpLowering, MFMAOpLowering, WMMAOpLowering,
            ExtPackedFp8OpLowering, PackedTrunc2xFp8OpLowering,
-=======
-           AMDGPUDPPLowering, LDSBarrierOpLowering, MFMAOpLowering,
-           WMMAOpLowering, ExtPackedFp8OpLowering, PackedTruncFp8x2OpLowering,
->>>>>>> 694c3a2c
            PackedStochRoundFp8OpLowering>(converter, chipset);
 }
 
