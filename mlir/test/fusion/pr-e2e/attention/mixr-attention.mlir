--- conflicted
+++ resolved
@@ -2,43 +2,23 @@
 // ALLOW_RETRIES: 2
 // CHECK: [1 1 1]
 module {
-<<<<<<< HEAD
-  func.func private @mlir_attention(%arg0: !migraphx.shaped<1x32x32xf32, 1024x32x1> {func.read_access}, %arg1: !migraphx.shaped<1x32x32xf32, 1024x32x1> {func.read_access}, %arg2: !migraphx.shaped<1x32x32xf32, 1024x32x1> {func.read_access}) -> (!migraphx.shaped<1x32x32xf32, 1024x32x1> {func.write_access}) {
-    %0 = migraphx.dot %arg0, %arg1: <1x32x32xf32, 1024x32x1>, <1x32x32xf32, 1024x32x1> -> <1x32x32xf32, 1024x32x1>
-    %1 = migraphx.softmax %0{axis = 2 : i64} : <1x32x32xf32, 1024x32x1> -> <1x32x32xf32, 1024x32x1>
-    %2 = migraphx.dot %1, %arg2: <1x32x32xf32, 1024x32x1>, <1x32x32xf32, 1024x32x1> -> <1x32x32xf32, 1024x32x1>
-    return %2 : !migraphx.shaped<1x32x32xf32, 1024x32x1>
+  func.func private @mlir_attention(%arg0: !migraphx.shaped<1x64x64xf32, 4096x64x1> {func.read_access}, %arg1: !migraphx.shaped<1x64x64xf32, 4096x64x1> {func.read_access}, %arg2: !migraphx.shaped<1x64x64xf32, 4096x64x1> {func.read_access}) -> (!migraphx.shaped<1x64x64xf32, 4096x64x1> {func.write_access}) {
+    %0 = migraphx.dot %arg0, %arg1: !migraphx.shaped<1x64x64xf32, 4096x64x1>, !migraphx.shaped<1x64x64xf32, 4096x64x1> -> !migraphx.shaped<1x64x64xf32, 4096x64x1>
+    %1 = migraphx.softmax %0{axis = 2 : i64} : !migraphx.shaped<1x64x64xf32, 4096x64x1> -> !migraphx.shaped<1x64x64xf32, 4096x64x1>
+    %2 = migraphx.dot %1, %arg2: !migraphx.shaped<1x64x64xf32, 4096x64x1>, !migraphx.shaped<1x64x64xf32, 4096x64x1> -> !migraphx.shaped<1x64x64xf32, 4096x64x1>
+    return %2 : !migraphx.shaped<1x64x64xf32, 4096x64x1>
   }
-  func.func @mlir_attention_wrapper(%arg0: !migraphx.shaped<1x32x32xf32, 1024x32x1>, %arg1: !migraphx.shaped<1x32x32xf32, 1024x32x1>,  %arg2: !migraphx.shaped<1x32x32xf32, 1024x32x1>) -> !migraphx.shaped<1x32x32xf32, 1024x32x1> {
-    %token, %results = mhal.launch @mlir_attention (%arg0, %arg1, %arg2) : (!migraphx.shaped<1x32x32xf32, 1024x32x1>, !migraphx.shaped<1x32x32xf32, 1024x32x1>, !migraphx.shaped<1x32x32xf32, 1024x32x1>) -> !migraphx.shaped<1x32x32xf32, 1024x32x1>
+  func.func @mlir_attention_wrapper(%arg0: !migraphx.shaped<1x64x64xf32, 4096x64x1>, %arg1: !migraphx.shaped<1x64x64xf32, 4096x64x1>,  %arg2: !migraphx.shaped<1x64x64xf32, 4096x64x1>) -> !migraphx.shaped<1x64x64xf32, 4096x64x1> {
+    %token, %results = mhal.launch @mlir_attention (%arg0, %arg1, %arg2) : (!migraphx.shaped<1x64x64xf32, 4096x64x1>, !migraphx.shaped<1x64x64xf32, 4096x64x1>, !migraphx.shaped<1x64x64xf32, 4096x64x1>) -> !migraphx.shaped<1x64x64xf32, 4096x64x1>
     mhal.await %token : !mhal.token
-    return %results : !migraphx.shaped<1x32x32xf32, 1024x32x1>
+    return %results : !migraphx.shaped<1x64x64xf32, 4096x64x1>
   }
   module @__xmodule_ attributes {mhal.arch = "##TOKEN_ARCH##", mhal.module} {
-    func.func private @mlir_attention(%arg0: !migraphx.shaped<1x32x32xf32, 1024x32x1> {func.read_access}, %arg1: !migraphx.shaped<1x32x32xf32, 1024x32x1> {func.read_access}, %arg2: !migraphx.shaped<1x32x32xf32, 1024x32x1> {func.read_access}) -> (!migraphx.shaped<1x32x32xf32, 1024x32x1> {func.write_access}) attributes {kernel, original_func = @mlir_attention} {
-      %0 = migraphx.dot %arg0, %arg1: <1x32x32xf32, 1024x32x1>, <1x32x32xf32, 1024x32x1> -> <1x32x32xf32, 1024x32x1>
-      %1 = migraphx.softmax %0{axis = 2 : i64} : <1x32x32xf32, 1024x32x1> -> <1x32x32xf32, 1024x32x1>
-      %2 = migraphx.dot %1, %arg2: <1x32x32xf32, 1024x32x1>, <1x32x32xf32, 1024x32x1> -> <1x32x32xf32, 1024x32x1>
-      return %2 : !migraphx.shaped<1x32x32xf32, 1024x32x1>
-=======
-  func.func private @mlir_attention(%arg0: tensor<1x64x64xf32> {func.read_access}, %arg1: tensor<1x64x64xf32> {func.read_access}, %arg2: tensor<1x64x64xf32> {func.read_access}) -> (tensor<1x64x64xf32> {func.write_access}) {
-    %0 = migraphx.dot(%arg0, %arg1): (tensor<1x64x64xf32>, tensor<1x64x64xf32>) -> tensor<1x64x64xf32>
-    %1 = migraphx.softmax(%0){axis = 2 : i64} : tensor<1x64x64xf32> -> tensor<1x64x64xf32>
-    %2 = migraphx.dot(%1, %arg2): (tensor<1x64x64xf32>, tensor<1x64x64xf32>) -> tensor<1x64x64xf32>
-    return %2 : tensor<1x64x64xf32>
-  }
-  func.func @mlir_attention_wrapper(%arg0: tensor<1x64x64xf32>, %arg1: tensor<1x64x64xf32>,  %arg2: tensor<1x64x64xf32>) -> tensor<1x64x64xf32> {
-    %token, %results = mhal.launch @mlir_attention (%arg0, %arg1, %arg2) : (tensor<1x64x64xf32>, tensor<1x64x64xf32>, tensor<1x64x64xf32>) -> tensor<1x64x64xf32>
-    mhal.await %token : !mhal.token
-    return %results : tensor<1x64x64xf32>
-  }
-  module @__xmodule_ attributes {mhal.arch = "##TOKEN_ARCH##", mhal.module} {
-    func.func private @mlir_attention(%arg0: tensor<1x64x64xf32> {func.read_access}, %arg1: tensor<1x64x64xf32> {func.read_access}, %arg2: tensor<1x64x64xf32> {func.read_access}) -> (tensor<1x64x64xf32> {func.write_access}) attributes {kernel, original_func = @mlir_attention} {
-      %0 = migraphx.dot(%arg0, %arg1): (tensor<1x64x64xf32>, tensor<1x64x64xf32>) -> tensor<1x64x64xf32>
-      %1 = migraphx.softmax(%0){axis = 2 : i64} : tensor<1x64x64xf32> -> tensor<1x64x64xf32>
-      %2 = migraphx.dot(%1, %arg2): (tensor<1x64x64xf32>, tensor<1x64x64xf32>) -> tensor<1x64x64xf32>
-      return %2 : tensor<1x64x64xf32>
->>>>>>> 01cb54db
+    func.func private @mlir_attention(%arg0: !migraphx.shaped<1x64x64xf32, 4096x64x1> {func.read_access}, %arg1: !migraphx.shaped<1x64x64xf32, 4096x64x1> {func.read_access}, %arg2: !migraphx.shaped<1x64x64xf32, 4096x64x1> {func.read_access}) -> (!migraphx.shaped<1x64x64xf32, 4096x64x1> {func.write_access}) attributes {kernel, original_func = @mlir_attention} {
+      %0 = migraphx.dot %arg0, %arg1: !migraphx.shaped<1x64x64xf32, 4096x64x1>, !migraphx.shaped<1x64x64xf32, 4096x64x1> -> !migraphx.shaped<1x64x64xf32, 4096x64x1>
+      %1 = migraphx.softmax %0{axis = 2 : i64} : !migraphx.shaped<1x64x64xf32, 4096x64x1> -> !migraphx.shaped<1x64x64xf32, 4096x64x1>
+      %2 = migraphx.dot %1, %arg2: !migraphx.shaped<1x64x64xf32, 4096x64x1>, !migraphx.shaped<1x64x64xf32, 4096x64x1> -> !migraphx.shaped<1x64x64xf32, 4096x64x1>
+      return %2 : !migraphx.shaped<1x64x64xf32, 4096x64x1>
     }
   }
 }