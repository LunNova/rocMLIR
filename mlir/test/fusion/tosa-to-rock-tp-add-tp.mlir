// RUN: rocmlir-driver --host-pipeline highlevel %s | rocmlir-opt --rock-affix-params --rock-conv-to-gemm --rock-gemm-to-gridwise -rock-regularize --rock-gridwise-gemm-to-blockwise --rock-linalg-align | FileCheck %s

// CHECK-DAG: #[[MAP2:.*]] = #rock.transform_map<{{.*}} by [<PassThrough ["dim0", "dim2", "dim3", "dim1"] at [0, 1, 2, 3] -> ["dim0", "dim2", "dim3", "dim1"] at [0, 2, 3, 1]>] bounds = [256, 28, 28, 64] -> [256, 64, 28, 28]>
<<<<<<< HEAD
// CHECK: rock.transforming_for{{.*}} #[[MAP1]], #[[MAP2]]
// CHECK: linalg.generic
// CHECK-SAME: outs(%[[outBuf:.*]] : memref<4xf32, #gpu.address_space<private>>)
// CHECK: global_store %[[outBuf]]{{.*}} -> %arg3
=======
// CHECK: rock.threadwise_read_into {{.*}} -> [[lain:%.*]] :
// CHECK: linalg.generic{{.*}} ins({{.*}}, [[lain]] :{{.*}}) outs(%[[outBuf:.*]] : memref<64xf32, 5>)
// CHECK: rock.threadwise_write_all {{.*}} %[[outBuf]] ->
>>>>>>> 2afa89bb
// to test transpose is converted as transform and fused.

func.func @test_fusion(%arg0: tensor<256x28x28x128xf32>, %arg1: tensor<64x3x3x128xf32>, %arg2: tensor<256x64x28x28xf32>) -> tensor<256x64x28x28xf32> attributes {kernel, arch = ""} {
    %cst = arith.constant dense<[0, 2, 3, 1]> : tensor<4xi64>
    %cst_0 = arith.constant dense<0.000000e+00> : tensor<1xf32>
    %cst_1 = arith.constant dense<[0, 3, 1, 2]> : tensor<4xi64>
    %0 = "tosa.conv2d"(%arg0, %arg1, %cst_0) {dilation = array<i64: 1, 1>, expected_filter_layout = "kyxc", expected_input_layout = "nhwc", expected_output_layout = "nhwk", pad = array<i64: 1, 1, 1, 1>, stride = array<i64: 1, 1>} : (tensor<256x28x28x128xf32>, tensor<64x3x3x128xf32>, tensor<1xf32>) -> tensor<256x28x28x64xf32>
    %1 = "tosa.transpose"(%arg2, %cst) : (tensor<256x64x28x28xf32>, tensor<4xi64>) -> tensor<256x28x28x64xf32>
    %2 = "tosa.add"(%0, %1) : (tensor<256x28x28x64xf32>, tensor<256x28x28x64xf32>) -> tensor<256x28x28x64xf32>
    %3 = "tosa.transpose"(%2, %cst_1) : (tensor<256x28x28x64xf32>, tensor<4xi64>) -> tensor<256x64x28x28xf32>
    return %3 : tensor<256x64x28x28xf32>
}
<|MERGE_RESOLUTION|>--- conflicted
+++ resolved
@@ -1,16 +1,9 @@
 // RUN: rocmlir-driver --host-pipeline highlevel %s | rocmlir-opt --rock-affix-params --rock-conv-to-gemm --rock-gemm-to-gridwise -rock-regularize --rock-gridwise-gemm-to-blockwise --rock-linalg-align | FileCheck %s
 
 // CHECK-DAG: #[[MAP2:.*]] = #rock.transform_map<{{.*}} by [<PassThrough ["dim0", "dim2", "dim3", "dim1"] at [0, 1, 2, 3] -> ["dim0", "dim2", "dim3", "dim1"] at [0, 2, 3, 1]>] bounds = [256, 28, 28, 64] -> [256, 64, 28, 28]>
-<<<<<<< HEAD
-// CHECK: rock.transforming_for{{.*}} #[[MAP1]], #[[MAP2]]
-// CHECK: linalg.generic
-// CHECK-SAME: outs(%[[outBuf:.*]] : memref<4xf32, #gpu.address_space<private>>)
-// CHECK: global_store %[[outBuf]]{{.*}} -> %arg3
-=======
 // CHECK: rock.threadwise_read_into {{.*}} -> [[lain:%.*]] :
 // CHECK: linalg.generic{{.*}} ins({{.*}}, [[lain]] :{{.*}}) outs(%[[outBuf:.*]] : memref<64xf32, 5>)
 // CHECK: rock.threadwise_write_all {{.*}} %[[outBuf]] ->
->>>>>>> 2afa89bb
 // to test transpose is converted as transform and fused.
 
 func.func @test_fusion(%arg0: tensor<256x28x28x128xf32>, %arg1: tensor<64x3x3x128xf32>, %arg2: tensor<256x64x28x28xf32>) -> tensor<256x64x28x28xf32> attributes {kernel, arch = ""} {
