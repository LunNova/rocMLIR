//===- GemmToGridwise.cpp - Rock GEMM implementation ------------===//
//
// Copyright 2022 Advanced Micro Devices.
//
// Licensed under the Apache License, Version 2.0 (the "License");
// you may not use this file except in compliance with the License.
// You may obtain a copy of the License at
//
//   http://www.apache.org/licenses/LICENSE-2.0
//
// Unless required by applicable law or agreed to in writing, software
// distributed under the License is distributed on an "AS IS" BASIS,
// WITHOUT WARRANTIES OR CONDITIONS OF ANY KIND, either express or implied.
// See the License for the specific language governing permissions and
// limitations under the License.
// ============================================================
//
// This pass converts rock.gemm into the appropriate rock.gridwise_gemm
// adding padding and group dimensions if needed.
//
//===-----------------------------------------------------===//
#include "mlir/Dialect/Arithmetic/IR/Arithmetic.h"
#include "mlir/Dialect/Rock/IR/Rock.h"
#include "mlir/Dialect/Rock/Passes.h"
#include "mlir/Dialect/Rock/IR/TransformMapBuilder.h"
#include "mlir/Dialect/Rock/Tuning/GemmContext.h"
#include "mlir/Dialect/Rock/Tuning/GridwiseGemmParams.h"

#include "mlir/IR/BuiltinTypes.h"
#include "mlir/Support/LogicalResult.h"
#include "mlir/Transforms/DialectConversion.h"

#include "llvm/Support/Debug.h"
#include <memory>

namespace mlir {
namespace rock {
#define GEN_PASS_DEF_ROCKGEMMTOGRIDWISEPASS
#include "mlir/Dialect/Rock/Passes.h.inc"
} // namespace rock
} // namespace mlir

#define DEBUG_TYPE "rock-gemm-to-gridwise"

using namespace mlir;
using namespace mlir::rock;

namespace {
class RockGemmToGridwisePass
    : public rock::impl::RockGemmToGridwisePassBase<RockGemmToGridwisePass> {
  void runOnOperation() override;
};

struct GemmRewritePattern : public OpConversionPattern<GemmOp> {
  using OpConversionPattern<GemmOp>::OpConversionPattern;
  LogicalResult matchAndRewrite(GemmOp op, GemmOpAdaptor adaptor,
                                ConversionPatternRewriter &b) const override;
};
} // end namespace

/// Normalize the argument into the form requested.
/// If a group dimension is not present, add one.
/// If doTranspose is true, meaning the user's transpose requests don't match
/// what the underlying gridwise gemm expects, transpose the matrix to match,
/// using firstDim as the name of the first dimension in the new value and
/// secondDim as the name of the second dimesion.
static Value normalizeMatrix(Value matrix, ConversionPatternRewriter &b,
                             Location loc, bool doTranspose, StringRef firstDim,
                             StringRef secondDim) {
  auto matrixType = matrix.getType().cast<MemRefType>();
  bool addGroup = matrixType.getShape().size() != 3;
  if (!addGroup && !doTranspose)
    return matrix;
  SmallVector<StringRef, 3> bottomNames;
  if (!addGroup)
    bottomNames.push_back("gemmG");
  if (doTranspose)
    bottomNames.append({secondDim, firstDim});
  else
    bottomNames.append({firstDim, secondDim});
  BottomUpTMBuilder normalizer(b, bottomNames, matrixType.getShape(), loc);

  if (addGroup)
    normalizer.addDim("gemmG", 0, 1);
  else
    normalizer.passThrough(normalizer.startName(0));

  normalizer.passThrough({firstDim, secondDim}, {1, 2}, {firstDim, secondDim});
  TransformMapAttr normalizeAttr = normalizer.get();
  return b.create<TransformOp>(loc, matrix, normalizeAttr);
}

/// Apply padding to a matrix in its `firstDim` and `secondDim` if applicable.
static Value padMatrix(Value matrix, ConversionPatternRewriter &b, Location loc,
                       StringRef firstDim, int64_t firstDimPad,
                       StringRef secondDim, int64_t secondDimPad) {
  if (firstDimPad == 0 && secondDimPad == 0)
    return matrix;
  ArrayRef<int64_t> shape = matrix.getType().cast<MemRefType>().getShape();
  BottomUpTMBuilder padder(b, {"gemmG", firstDim, secondDim}, shape, loc);
  padder.passThrough("gemmG");
  if (firstDimPad == 0) {
    padder.passThrough(firstDim);
  } else {
    SmallString<8> paddedName;
    (firstDim + Twine("Pad")).toVector(paddedName);
    padder.pad(paddedName, firstDim, 0, firstDimPad);
  }
  if (secondDimPad == 0) {
    padder.passThrough(secondDim);
  } else {
    SmallString<8> paddedName;
    (secondDim + Twine("Pad")).toVector(paddedName);
    padder.pad(paddedName, secondDim, 0, secondDimPad);
  }
  TransformMapAttr padAttr = padder.get();
  return b.create<TransformOp>(loc, matrix, padAttr);
}

/// Split the k dimension of the matrix into k and kpack if kpack is > 1.
/// The matrix must be GxKxD for some `nonKDim` d.
/// TODO: this is only temporarily needed to handle the old xdlops gemm lowering
/// and should be removed after xdlops gemm is converted to the new global load
/// style.
static Value applyKpack(Value matrix, int64_t kpack,
                        ConversionPatternRewriter &b, Location loc,
                        StringRef nonKDim) {
  if (kpack == 1)
    return matrix;
  ArrayRef<int64_t> shape = matrix.getType().cast<MemRefType>().getShape();
  int64_t kLen = shape[1];
  BottomUpTMBuilder addKpack(b, {"gemmG", "gemmK", nonKDim}, shape, loc);
  addKpack.passThrough({"gemmG", nonKDim});
  addKpack.unmerge({"k", "kpack"}, {1, 3}, "gemmK", {kLen / kpack, kpack});
  TransformMapAttr addKpackAttr = addKpack.get();
  return b.create<TransformOp>(loc, matrix, addKpackAttr);
}

/// Copy heuristic vector lengths from gemm to gridwise gemm.
/// TODO: remove this once both xdlops and non-xdlops gemm use the new
/// vectorization scheme
static void maybeSetAttr(StringRef attr, Operation *from, Operation *to) {
  Attribute maybeValue = from->getAttr(attr);
  if (maybeValue)
    to->setAttr(attr, maybeValue);
}
static void affixGridwiseGemmAttributes(GemmOp src, Operation *dest) {
  maybeSetAttr("matrix_a_source_data_per_read", src, dest);
  maybeSetAttr("matrix_a_source_vector_read_dim", src, dest);
  maybeSetAttr("matrix_b_source_data_per_read", src, dest);
  maybeSetAttr("matrix_b_source_vector_read_dim", src, dest);
  maybeSetAttr("matrix_c_data_per_copy", src, dest);
  maybeSetAttr("matrix_c_dest_vector_write_dim", src, dest);
  maybeSetAttr("matrix_c_source_vector_read_dim", src, dest);
}

LogicalResult
GemmRewritePattern::matchAndRewrite(GemmOp op, GemmOpAdaptor adaptor,
                                    ConversionPatternRewriter &rw) const {
  Location loc = op->getLoc();

  Attribute params = op.params().getValueOr(nullptr);
  if (!params) {
    return op.emitOpError("cannot lower gemm without tuning parameters");
  }

  Value a = adaptor.a(), b = adaptor.b(), c = adaptor.c();
  // Note: the gridwise ops take K x M and K x N, so A must be transposed if
  // it's in the natural M x K form
  a = normalizeMatrix(a, rw, loc, !op.aTransposed(), "gemmK", "gemmM");
  b = normalizeMatrix(b, rw, loc, op.bTransposed(), "gemmK", "gemmN");
  c = normalizeMatrix(c, rw, loc, op.cTransposed(), "gemmM", "gemmN");

  // Note, matrix dimension correctness is handled in the verifier
  ArrayRef<int64_t> aShape = a.getType().cast<MemRefType>().getShape();
  ArrayRef<int64_t> bShape = b.getType().cast<MemRefType>().getShape();
  GemmContext size(/*m=*/aShape[2], /*k=*/aShape[1], /*n=*/bShape[2]);
  GemmContext extraPad =
      requiredPadding(params, size).getValueOr(GemmContext{0, 0, 0});

  a = padMatrix(a, rw, loc, "gemmK", extraPad.k, "gemmM", extraPad.m);
  b = padMatrix(b, rw, loc, "gemmK", extraPad.k, "gemmN", extraPad.n);
  c = padMatrix(c, rw, loc, "gemmM", extraPad.m, "gemmN", extraPad.n);

<<<<<<< HEAD
  bool isXdlops = bitEnumContainsAll(op.features(), GemmFeatures::xdlops);
=======
  bool isXdlops = bitEnumContains(op.features(), GemmFeatures::mfma);
>>>>>>> 0479c446
  // TODO: temporary code for befor the gridwise gemm is rewritten to not do
  // this
  if (isXdlops) {
    int64_t kpack = params.cast<XdlopsGemmParamsAttr>().getKpack();
    a = applyKpack(a, kpack, rw, loc, "gemmM");
    b = applyKpack(b, kpack, rw, loc, "gemmN");
  }

  IntegerAttr blockSize = op.blockSizeAttr();
  if (!blockSize)
    return op.emitOpError("block size must be set at lowering");
  IntegerAttr gridSize = op.gridSizeAttr();
  if (!gridSize)
    return op.emitOpError("grid size must be set at lowering");
  if (isXdlops) {
    // Onne the attribute copies are gone, make this a replaceOp
    auto gridwise = rw.create<GridwiseGemmV2Op>(
        loc, a, b, c, op.storeMethodAttr(), op.archAttr(), blockSize, gridSize,
        params.cast<XdlopsGemmParamsAttr>());
    affixGridwiseGemmAttributes(op, gridwise);
    rw.eraseOp(op);
  } else {
    auto gridwise = rw.create<GridwiseGemmOp>(
        loc, a, b, c, op.archAttr(), blockSize, gridSize,
        params.cast<GeneralGemmParamsAttr>());
    affixGridwiseGemmAttributes(op, gridwise);
    rw.eraseOp(op);
  }
  return success();
}

void RockGemmToGridwisePass::runOnOperation() {
  MLIRContext *ctx = &getContext();
  ConversionTarget target(*ctx);

  target.addIllegalOp<rock::GemmOp>();
  target.addLegalOp<rock::TransformOp, rock::GridwiseGemmOp,
                    rock::GridwiseGemmV2Op>();

  RewritePatternSet patterns(ctx);
  patterns.add<GemmRewritePattern>(ctx);

  if (failed(applyPartialConversion(getOperation(), target,
                                    std::move(patterns)))) {
    signalPassFailure();
  }
}<|MERGE_RESOLUTION|>--- conflicted
+++ resolved
@@ -182,11 +182,7 @@
   b = padMatrix(b, rw, loc, "gemmK", extraPad.k, "gemmN", extraPad.n);
   c = padMatrix(c, rw, loc, "gemmM", extraPad.m, "gemmN", extraPad.n);
 
-<<<<<<< HEAD
-  bool isXdlops = bitEnumContainsAll(op.features(), GemmFeatures::xdlops);
-=======
-  bool isXdlops = bitEnumContains(op.features(), GemmFeatures::mfma);
->>>>>>> 0479c446
+  bool isXdlops = bitEnumContainsAll(op.features(), GemmFeatures::mfma);
   // TODO: temporary code for befor the gridwise gemm is rewritten to not do
   // this
   if (isXdlops) {
