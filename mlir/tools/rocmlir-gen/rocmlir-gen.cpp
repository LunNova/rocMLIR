--- conflicted
+++ resolved
@@ -1271,11 +1271,7 @@
 
   // reduce precision if !xdlops
   bool hasXdlops =
-<<<<<<< HEAD
-      rock::bitEnumContainsAll(genConfig.features, rock::GemmFeatures::xdlops);
-=======
-      rock::bitEnumContains(genConfig.features, rock::GemmFeatures::mfma);
->>>>>>> 0479c446
+      rock::bitEnumContainsAll(genConfig.features, rock::GemmFeatures::mfma);
   auto xdlopsConstantOp =
       b.create<arith::ConstantIntOp>(loc, hasXdlops, intType);
 
@@ -2018,11 +2014,7 @@
 
   // Run validation
   bool hasXdlops =
-<<<<<<< HEAD
-      rock::bitEnumContainsAll(genConfig.features, rock::GemmFeatures::xdlops);
-=======
-      rock::bitEnumContains(genConfig.features, rock::GemmFeatures::mfma);
->>>>>>> 0479c446
+      rock::bitEnumContainsAll(genConfig.features, rock::GemmFeatures::mfma);
   if (hasValidation) {
     if (validationType == "gpu" &&
         (hasXdlops || genConfig.dataTypeStr == "f16" ||
