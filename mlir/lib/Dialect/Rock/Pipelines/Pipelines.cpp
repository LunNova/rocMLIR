--- conflicted
+++ resolved
@@ -161,11 +161,7 @@
 
     // lowering linalg to cf
     /* rocmlir-opt --convert-linalg-to-affine-loops --lower-affine
-<<<<<<< HEAD
      * --expand-stride-metadata --convert-scf-to-cf
-=======
-     *   --convert-scf-to-cf
->>>>>>> 2afa89bb
      */
     pm.addPass(createConvertLinalgToAffineLoopsPass());
     pm.addPass(memref::createExpandStridedMetadataPass());
