// RUN: rocmlir-opt -split-input-file -rock-gridwise-gemm-to-blockwise -rock-pipeline %s | FileCheck %s

<<<<<<< HEAD
#xdlops_gemm_params = #rock.xdlops_gemm_params<kpackPerBlock = 8, mPerBlock = 128, nPerBlock = 128, kpack = 8, mPerWave = 64, nPerWave = 64, splitKFactor = 1, forceUnroll = true>
=======
#xdlops_gemm_params = #rock.xdlops_gemm_derived_params<kpackPerBlock = 8, mPerBlock = 128, nPerBlock = 128, kpack = 8, mPerWave = 64, nPerWave = 64, mnPerXdl = 32, forceUnroll = true>
>>>>>>> 598f7d11
// CHECK-LABEL: @fp8_bf8_xdlops
func.func @fp8_bf8_xdlops(%arg0: memref<1x128x128xf8E4M3FNUZ>, %arg1: memref<1x128x115200xf8E5M2FNUZ>, %arg2: memref<1x128x115200xf32>) attributes {block_size = 256 : i32, grid_size = 900 : i32} {
  // The tuning testcase leads to padded buffers, we simplify here.
  // CHECK: %[[ldsA:.+]] = rock.alloc() : memref<8192xi8, #gpu.address_space<workgroup>>
  // CHECK: %[[ldsB:.+]] = rock.alloc() : memref<8192xi8, #gpu.address_space<workgroup>>

  // CHECK: %[[viewAStore:.+]] = memref.view %[[ldsA]][{{.*}}][] : memref<8192xi8, #gpu.address_space<workgroup>> to memref<1024xvector<8xf8E4M3FNUZ>, #gpu.address_space<workgroup>>
  // CHECK: %[[viewBStore:.+]] = memref.view %[[ldsB]][{{.*}}][] : memref<8192xi8, #gpu.address_space<workgroup>> to memref<1024xvector<8xf8E5M2FNUZ>, #gpu.address_space<workgroup>>
  // CHECK: %[[viewAGemm:.+]] = memref.view %[[ldsA]][{{.*}}][] : memref<8192xi8, #gpu.address_space<workgroup>> to memref<1024xvector<8xf8E4M3FNUZ>, #gpu.address_space<workgroup>>
  // CHECK: %[[viewBGemm:.+]] = memref.view %[[ldsB]][{{.*}}][] : memref<8192xi8, #gpu.address_space<workgroup>> to memref<1024xvector<8xf8E5M2FNUZ>, #gpu.address_space<workgroup>>

  // CHECK: %[[viewAStoreMB:.+]] = rock.extract_multibuffer(%[[viewAStore]])
  // CHECK: %[[viewAStoreTr0:.+]] = rock.transform %[[viewAStoreMB]]
  // CHECK: %[[viewAStoreTr1:.+]] = rock.transform %[[viewAStoreTr0]]
  // CHECK: %[[viewAStoreTr2:.+]] = rock.transform %[[viewAStoreTr1]]
  // CHECK: %[[viewAStoreTr3:.+]] = rock.transform %[[viewAStoreTr2]]
  // CHECK: rock.threadwise_write_all {{.*}} -> [](%[[viewAStoreTr3]])

  // CHECK: %[[viewBStoreMB:.+]] = rock.extract_multibuffer(%[[viewBStore]])
  // CHECK: %[[viewBStoreTr0:.+]] = rock.transform %[[viewBStoreMB]]
  // CHECK: %[[viewBStoreTr1:.+]] = rock.transform %[[viewBStoreTr0]]
  // CHECK: %[[viewBStoreTr2:.+]] = rock.transform %[[viewBStoreTr1]]
  // CHECK: %[[viewBStoreTr3:.+]] = rock.transform %[[viewBStoreTr2]]


  // CHECK: rock.threadwise_write_all {{.*}} -> [](%[[viewBStoreTr3]])
  // CHECK: %[[viewAGemmMB:.+]] = rock.extract_multibuffer(%[[viewAGemm]])
  // CHECK: %[[viewBGemmMB:.+]] = rock.extract_multibuffer(%[[viewBGemm]])

  // CHECK: rock.blockwise_gemm_accel
  // CHECK-SAME: %[[viewAGemmMB]]
  // CHECK-SAME: %[[viewBGemmMB]]
  rock.gridwise_gemm_accel(%arg0, %arg1, %arg2) storeMethod( set) features =  mfma|dot|atomic_add {arch = "amdgcn-amd-amdhsa:gfx940", blockSize = 256 : i32, gridSize = 900 : i32, numCU = 228 : i32, params = #xdlops_gemm_params} : memref<1x128x128xf8E4M3FNUZ>, memref<1x128x115200xf8E5M2FNUZ>, memref<1x128x115200xf32>
  return
}

// -----<|MERGE_RESOLUTION|>--- conflicted
+++ resolved
@@ -1,10 +1,6 @@
 // RUN: rocmlir-opt -split-input-file -rock-gridwise-gemm-to-blockwise -rock-pipeline %s | FileCheck %s
 
-<<<<<<< HEAD
-#xdlops_gemm_params = #rock.xdlops_gemm_params<kpackPerBlock = 8, mPerBlock = 128, nPerBlock = 128, kpack = 8, mPerWave = 64, nPerWave = 64, splitKFactor = 1, forceUnroll = true>
-=======
-#xdlops_gemm_params = #rock.xdlops_gemm_derived_params<kpackPerBlock = 8, mPerBlock = 128, nPerBlock = 128, kpack = 8, mPerWave = 64, nPerWave = 64, mnPerXdl = 32, forceUnroll = true>
->>>>>>> 598f7d11
+#xdlops_gemm_params = #rock.xdlops_gemm_derived_params<kpackPerBlock = 8, mPerBlock = 128, nPerBlock = 128, kpack = 8, mPerWave = 64, nPerWave = 64, mnPerXdl = 32, splitKFactor = 1, forceUnroll = true>
 // CHECK-LABEL: @fp8_bf8_xdlops
 func.func @fp8_bf8_xdlops(%arg0: memref<1x128x128xf8E4M3FNUZ>, %arg1: memref<1x128x115200xf8E5M2FNUZ>, %arg2: memref<1x128x115200xf32>) attributes {block_size = 256 : i32, grid_size = 900 : i32} {
   // The tuning testcase leads to padded buffers, we simplify here.
