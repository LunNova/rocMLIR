--- conflicted
+++ resolved
@@ -35,14 +35,8 @@
   void runOnOperation() override {
     RewritePatternSet patterns(&getContext());
     ConversionTarget target(getContext());
-<<<<<<< HEAD
     target.addIllegalOp<tosa::SliceOp>();
-    target.addIllegalOp<tosa::PadOp>();
     target.addLegalDialect<arith::ArithDialect>();
-=======
-    target.addIllegalOp<tosa::ReshapeOp, tosa::SliceOp>();
-    target.addLegalDialect<arith::ArithmeticDialect>();
->>>>>>> 2afa89bb
     target.addLegalDialect<tensor::TensorDialect>();
 
     mlir::tosa::populateTosaToTensorConversionPatterns(&patterns);
