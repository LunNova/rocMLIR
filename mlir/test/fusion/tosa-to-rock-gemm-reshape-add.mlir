--- conflicted
+++ resolved
@@ -1,4 +1,3 @@
-<<<<<<< HEAD
 // RUN: rocmlir-driver --host-pipeline highlevel %s | rocmlir-opt --rock-fold-transpose | FileCheck %s --check-prefix=CHECK_FOLD_TP
 // CHECK_FOLD_TP: #map = affine_map<(d0, d1, d2) -> (d1, d2)>
 // CHECK_FOLD_TP: #[[MAP1:.*]] = #rock.transform_map<#map by [<AddDim{1} ["exp0"] at [0] -> [] at []>, <PassThrough ["dim0"] at [1] -> ["dim0"] at [0]>, <PassThrough ["dim1"] at [2] -> ["dim1"] at [1]>] bounds = [1, 1, 1000] -> [1, 1000]>
@@ -6,27 +5,16 @@
 // CHECK_FOLD_TP: %[[TR1:.*]] = rock.transform %[[ALLOC]] by #[[MAP1]] : memref<1x1000xf32> to memref<1x1x1000xf32>
 // CHECK_FOLD_TP: rock.gemm %[[TR1]] =
 
-// RUN: rocmlir-driver --host-pipeline highlevel %s | rocmlir-opt --rock-fold-transpose --rock-affix-params --rock-conv-to-gemm --rock-gemm-to-gridwise --rock-gridwise-gemm-to-blockwise --rock-linalg-align | FileCheck %s --check-prefix=CHECK_LINALG_ALIGN
-
-// CHECK_LINALG_ALIGN: #[[AMAP:.*]] = affine_map<(d0, d1, d2) -> (d1, d2)>
-// CHECK_LINALG_ALIGN: #[[MAP1:.*]] = #rock.transform_map<#[[AMAP]] by [<AddDim{1} ["exp0"] at [0] -> [] at []>, <PassThrough ["dim0"] at [1] -> ["dim0"] at [0]>, <PassThrough ["dim1"] at [2] -> ["dim1"] at [1]>] bounds = [1, 1, 1000] -> [1, 1000]>
-// CHECK_LINALG_ALIGN: rock.transforming_for{{.*}}#[[MAP1]]
-// CHECK_LINALG_ALIGN: rock.global_load %arg2
-// CHECK_LINALG_ALIGN: linalg.generic
-// CHECK_LINALG_ALIGN-SAME: outs(%[[outBuf:.*]] : memref<4xf32, #gpu.address_space<private>>)
-// CHECK_LINALG_ALIGN: global_store %[[outBuf]]
-// CHECK_LINALG_ALIGN-SAME: -> %arg3
-=======
 // RUN: rocmlir-driver --host-pipeline highlevel %s | rocmlir-opt --rock-affix-params --rock-conv-to-gemm --rock-gemm-to-gridwise -rock-regularize -rock-gridwise-gemm-to-blockwise -rock-linalg-align | FileCheck %s --check-prefix=CHECK_LINALG_ALIGN
 
-// CHECK_LINALG_ALIGN-DAG: #[[MAP1:.*]] = #rock.transform_map<affine_map<(d0, d1, d2) -> (d0 + d1, d2)> by [<Unmerge{1, 1} ["col0", "col1"] at [0, 1] -> ["dim0"] at [0]>, <PassThrough ["dim1"] at [2] -> ["dim1"] at [1]>] bounds = [1, 1, 1000] -> [1, 1000]>
-// CHECK_LINALG_ALIGN-DAG: #[[MAP2:.*]] = #rock.transform_map<affine_map<(d0, d1) -> (d0 * 1000 + d1)> by [<Unmerge{1, 1000} ["col0", "col1"] at [0, 1] -> ["dim0"] at [0]>] bounds = [1, 1000] -> [1000]>
-
+// CHECK_LINALG_ALIGN: #[[AMAP:.*]] = affine_map<(d0, d1, d2) -> (d0 + d1, d2)>
+// CHECK_LINALG_ALIGN: #[[AMAP1:.*]] = affine_map<(d0, d1) -> (d0 * 1000 + d1)>
+// CHECK_LINALG_ALIGN-DAG: #[[MAP1:.*]] = #rock.transform_map<#[[AMAP]] by [<Unmerge{1, 1} ["col0", "col1"] at [0, 1] -> ["dim0"] at [0]>, <PassThrough ["dim1"] at [2] -> ["dim1"] at [1]>] bounds = [1, 1, 1000] -> [1, 1000]>
+// CHECK_LINALG_ALIGN-DAG: #[[MAP2:.*]] = #rock.transform_map<#[[AMAP1]] by [<Unmerge{1, 1000} ["col0", "col1"] at [0, 1] -> ["dim0"] at [0]>] bounds = [1, 1000] -> [1000]>
 
 // CHECK_LINALG_ALIGN: rock.threadwise_read_into {{.*}} -> [[lain:%.*]] :
 // CHECK_LINALG_ALIGN: linalg.generic{{.*}} ins({{.*}}, [[lain]] :{{.*}}) outs(%[[outBuf:.*]] : memref<32xf32, 5>)
 // CHECK_LINALG_ALIGN: rock.threadwise_write_all {{.*}} %[[outBuf]] ->
->>>>>>> 2afa89bb
 // to test reshape is converted as transform and fused.
 
 func.func @test_fusion(%arg0: tensor<1x1x512xf32> {func.read_access}, %arg1: tensor<1x512x1000xf32> {func.read_access}, %arg2: tensor<1x1000xf32> {func.read_access}) -> (tensor<1x1000xf32> {func.write_access}) attributes {kernel, arch = ""} {
